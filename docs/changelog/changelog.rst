--- conflicted
+++ resolved
@@ -63,9 +63,6 @@
 -----------------
 * Fix a bug in data-docs' rendering of mostly parameter
 * Correct wording for expect_column_proportion_of_unique_values_to_be_between
-<<<<<<< HEAD
-* Set unicode charset and meta tag in data-docs to ensure correct rendering of unicode
-=======
 * Set charset and meta tags to avoid unicode decode error in some browser/backend configurations
 * Improve formatting of empirical histograms in validation result data docs
 * Add support for using environment variables in `config_variables_file_path`
@@ -75,7 +72,6 @@
 0.8.2.post0
 ------------
 * Correct a packaging issue resulting in missing css files in tarball release
->>>>>>> 8155b1f2
 
 
 0.8.2
