--- conflicted
+++ resolved
@@ -104,31 +104,8 @@
         for key, value in self.items():
             if key in self._key_types:
                 if coerce_types:
-<<<<<<< HEAD
-                    # Update values if coerce_types==True
-                    try:
-                        # If the given type is an instance of AllowedKeysDotDict, apply coerce_types recursively
-                        if isinstance(self._key_types[key], ListOf):
-                            if inspect.isclass(self._key_types[key].type_) and issubclass(self._key_types[key].type_,
-                                                                                          RequiredKeysDotDict):
-                                value = [self._key_types[key].type_(coerce_types=True, **v) for v in value]
-                            else:
-                                value = [self._key_types[key].type_(
-                                    v) for v in value]
-
-                        else:
-                            if inspect.isclass(self._key_types[key]) and issubclass(self._key_types[key],
-                                                                                    RequiredKeysDotDict):
-                                value = self._key_types[key](coerce_types=True, **value)
-                            else:
-                                value = self._key_types[key](value)
-                    except TypeError as e:
-                        raise TypeError("Unable to initialize " + self.__class__.__name__ + ": could not convert type. TypeError "
-                                                                                   "raised: " + str(e))
-=======
                     value = self._coerce_complex_value_to_type(value, self._key_types[key])
 
->>>>>>> 81f0fae3
                 # Validate types
                 self._validate_value_type(key, value, self._key_types[key])
 
@@ -213,10 +190,10 @@
                     ))
     
     def _coerce_complex_value_to_type(self, value, type_):
-        logger.debug("RequiredKeysDotDict._coerce_complex_value_to_type")
-
+        # logger.debug("RequiredKeysDotDict._coerce_complex_value_to_type")
+
+        # If the given type is an instance of RequiredKeysDotDict, apply coerce_types recursively
         try:
-            # If the given type is an instance of AllowedKeysDotDict, apply coerce_types recursively
             if isinstance(type_, ListOf):
                 if inspect.isclass(type_.type_) and issubclass(type_.type_,
                                                                                 RequiredKeysDotDict):
@@ -238,21 +215,26 @@
                     ])
 
             else:
-                if inspect.isclass(type_) and issubclass(type_,
-                                                                        RequiredKeysDotDict):
-                    value = type_(coerce_types=True, **value)
+                if inspect.isclass(type_) and issubclass(type_, RequiredKeysDotDict):
+                    if type(value) == tuple:
+                        value = type_(coerce_types=True, *value)
+                    else:
+                        try:
+                            value = type_(coerce_types=True, **value)
+                        except TypeError as e:
+                            raise TypeError(type_.__name__ + " cannot accept " + str(value) + " as input.")
                 else:
                     value = self._coerce_simple_value_to_type(value, type_)
 
         except TypeError as e:
-            raise TypeError("Unable to initialize " + self.__class__.__name__ + ". TypeError raised: " + str(e))
+            raise TypeError("Unable to initialize " + self.__class__.__name__ + ".\n\tTypeError raised: " + str(e))
 
         return value
 
     def _coerce_simple_value_to_type(self, value, type_):
         """Convenience method to handle the case where type_ == string type, and any other similarly weird things in the future
         """
-        logger.debug("RequiredKeysDotDict._coerce_simple_value_to_type")
+        # logger.debug("RequiredKeysDotDict._coerce_simple_value_to_type")
 
         if type_ == string_types:
             return str(value)
