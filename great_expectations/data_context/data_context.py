# -*- coding: utf-8 -*-
import glob
import os
import json
import logging
import shutil

from ruamel.yaml import YAML, YAMLError
import sys
import copy
import errno
from six import string_types
import datetime
import warnings

from great_expectations.util import file_relative_path
from .util import safe_mmkdir, substitute_all_config_variables
from ..types.base import DotDict

import great_expectations.exceptions as ge_exceptions

# FIXME : Consolidate all builder files and classes in great_expectations/render/builder, to make it clear that they aren't renderers.


try:
    from urllib.parse import urlparse
except ImportError:
    from urlparse import urlparse

from great_expectations.data_asset.util import get_empty_expectation_suite
from great_expectations.dataset import Dataset
from great_expectations.datasource import (
    PandasDatasource,
    SqlAlchemyDatasource,
    SparkDFDatasource,
    DBTDatasource
)
from great_expectations.profile.basic_dataset_profiler import BasicDatasetProfiler

from .types import (
    NormalizedDataAssetName,     # TODO : Replace this with DataAssetIdentifier.
    DataAssetIdentifier,
    ExpectationSuiteIdentifier,
    ValidationResultIdentifier,
)

from .templates import (
    PROJECT_TEMPLATE,
    CONFIG_VARIABLES_INTRO,
    CONFIG_VARIABLES_TEMPLATE,
)
from .util import (
    load_class,
    instantiate_class_from_config
)

try:
    from sqlalchemy.exc import SQLAlchemyError
except ImportError:
    # We'll redefine this error in code below to catch ProfilerError, which is caught above, so SA errors will
    # just fall through
    SQLAlchemyError = ge_exceptions.ProfilerError

logger = logging.getLogger(__name__)
yaml = YAML()
yaml.indent(mapping=2, sequence=4, offset=2)
yaml.default_flow_style = False

ALLOWED_DELIMITERS = ['.', '/']

CURRENT_CONFIG_VERSION = 1
MINIMUM_SUPPORTED_CONFIG_VERSION = 1


class ConfigOnlyDataContext(object):
    """
    This class implements most of the functionality of DataContext, with a few exceptions.

    1. ConfigOnlyDataContext does not attempt to keep its project_config in sync with a file on disc.
    2. ConfigOnlyDataContext doesn't attempt to "guess" paths or objects types. Instead, that logic is pushed
        into DataContext class.

    Together, these changes make ConfigOnlyDataContext class more testable.

    DataContext itself inherits from ConfigOnlyDataContext. It behaves essentially the same as the v0.7.*
        implementation of DataContext.
    """

    PROFILING_ERROR_CODE_TOO_MANY_DATA_ASSETS = 2
    PROFILING_ERROR_CODE_SPECIFIED_DATA_ASSETS_NOT_FOUND = 3
    UNCOMMITTED_DIRECTORIES = ["data_docs", "samples", "validations"]
    GE_DIR = "great_expectations"
    GE_YML = "great_expectations.yml"

    # TODO: Consider moving this to DataContext, instead of ConfigOnlyDataContext, since it writes to disc.
    @classmethod
    def create(cls, project_root_dir=None):
        """
        Build a new great_expectations directory and DataContext object in the provided project_root_dir.

        `create` will not create a new "great_expectations" directory in the provided folder, provided one does not
        already exist. Then, it will initialize a new DataContext in that folder and write the resulting config.

        Args:
            project_root_dir: path to the root directory in which to create a new great_expectations directory

        Returns:
            DataContext
        """

        if not os.path.isdir(project_root_dir):
            raise ge_exceptions.DataContextError(
                "The project_root_dir must be an existing directory in which "
                "to initialize a new DataContext"
            )

        ge_dir = os.path.join(project_root_dir, cls.GE_DIR)
        safe_mmkdir(ge_dir, exist_ok=True)
        cls.scaffold_directories(ge_dir)

        if os.path.isfile(os.path.join(ge_dir, cls.GE_YML)):
            message = """Warning. An existing `{}` was found here: {}.
    - No action was taken.""".format(cls.GE_YML, ge_dir)
            warnings.warn(message)
        else:
            cls.write_project_template_to_disk(ge_dir)

        if os.path.isfile(os.path.join(ge_dir, "notebooks")):
            message = """Warning. An existing `notebooks` directory was found here: {}.
    - No action was taken.""".format(ge_dir)
            warnings.warn(message)
        else:
            cls.scaffold_notebooks(ge_dir)

        uncommitted_dir = os.path.join(ge_dir, "uncommitted")
        if os.path.isfile(os.path.join(uncommitted_dir, "config_variables.yml")):
            message = """Warning. An existing `config_variables.yml` was found here: {}.
    - No action was taken.""".format(uncommitted_dir)
            warnings.warn(message)
        else:
            cls.write_config_variables_template_to_disk(uncommitted_dir)

        return cls(ge_dir)

    @classmethod
    def all_uncommitted_directories_exist(cls, ge_dir):
        """Check if all uncommitted direcotries exist."""
        uncommitted_dir = os.path.join(ge_dir, "uncommitted")
        for directory in cls.UNCOMMITTED_DIRECTORIES:
            if not os.path.isdir(os.path.join(uncommitted_dir, directory)):
                return False

        return True

    @classmethod
    def config_variables_yml_exist(cls, ge_dir):
        """Check if all config_variables.yml exists."""
        path_to_yml = os.path.join(ge_dir, cls.GE_YML)

        # TODO this is so brittle and gross
        with open(path_to_yml, "r") as f:
            config = yaml.load(f)
        config_var_path = config.get("config_variables_file_path")
        config_var_path = os.path.join(ge_dir, config_var_path)
        return os.path.isfile(config_var_path)

    @classmethod
    def write_config_variables_template_to_disk(cls, uncommitted_dir):
        safe_mmkdir(uncommitted_dir)
        config_var_file = os.path.join(uncommitted_dir, "config_variables.yml")
        with open(config_var_file, "w") as template:
            template.write(CONFIG_VARIABLES_TEMPLATE)

    @classmethod
    def write_project_template_to_disk(cls, ge_dir):
        file_path = os.path.join(ge_dir, cls.GE_YML)
        with open(file_path, "w") as template:
            template.write(PROJECT_TEMPLATE)

    @classmethod
    def scaffold_directories(cls, base_dir):
        """Safely create GE directories for a new project."""
        safe_mmkdir(base_dir, exist_ok=True)
        open(os.path.join(base_dir, ".gitignore"), 'w').write("uncommitted/")

<<<<<<< HEAD
        for directory in cls.BASE_DIRECTORIES:
            if directory == "plugins":
                plugins_dir = os.path.join(base_dir, directory)
                safe_mmkdir(plugins_dir, exist_ok=True)
                safe_mmkdir(os.path.join(plugins_dir, "custom_data_docs"), exist_ok=True)
                safe_mmkdir(os.path.join(plugins_dir, "custom_data_docs", "views"), exist_ok=True)
                safe_mmkdir(os.path.join(plugins_dir, "custom_data_docs", "renderers"), exist_ok=True)
                safe_mmkdir(os.path.join(plugins_dir, "custom_data_docs", "styles"), exist_ok=True)
                cls.scaffold_custom_data_docs(plugins_dir)
            else:
                safe_mmkdir(os.path.join(base_dir, directory), exist_ok=True)
        
        uncommitted_dir = os.path.join(base_dir, "uncommitted")
=======
        for directory in [
            "datasources",
            "expectations",
            "notebooks",
            "plugins",
            "uncommitted",
        ]:
            safe_mmkdir(os.path.join(base_dir, directory), exist_ok=True)
            uncommitted_dir = os.path.join(base_dir, "uncommitted")

>>>>>>> 844e172e
        for new_directory in cls.UNCOMMITTED_DIRECTORIES:
            safe_mmkdir(
                os.path.join(uncommitted_dir, new_directory),
                exist_ok=True
            )

<<<<<<< HEAD
        notebook_path = os.path.join(base_dir, "notebooks")
        for subdir in cls.NOTEBOOK_SUBDIRECTORIES:
            safe_mmkdir(os.path.join(notebook_path, subdir), exist_ok=True)
    
    @classmethod
    def scaffold_custom_data_docs(cls, plugins_dir):
        """Copy custom data docs templates"""
        styles_template = file_relative_path(__file__, "../render/view/styles/data_docs_custom_styles_template.css")
        styles_destination_path = os.path.join(plugins_dir, "custom_data_docs", "styles", "data_docs_custom_styles.css")
        shutil.copyfile(styles_template, styles_destination_path)

=======
>>>>>>> 844e172e
    @classmethod
    def scaffold_notebooks(cls, base_dir):
        """Copy template notebooks into the notebooks directory for a project."""
        template_dir = file_relative_path(__file__, "../init_notebooks/*.ipynb")
        for notebook in glob.glob(template_dir):
            notebook_name = os.path.basename(notebook)
            destination_path = os.path.join(base_dir, "notebooks",
                                            notebook_name)
            shutil.copyfile(notebook, destination_path)

    @classmethod
    def validate_config(cls, project_config):
        required_keys = {
            # TODO next version re-introduce config_version as required
            # "config_version",
            "plugins_directory",
            "expectations_store_name",
            "validations_store_name",
            "evaluation_parameter_store_name",
            "datasources",
            "stores",
            "data_docs_sites",
            "validation_operators"
        }
        for key in required_keys:
            if key not in project_config:
                raise ge_exceptions.MissingTopLevelConfigKeyError("Missing top-level key %s" % key)

        allowed_keys = {
            "config_version",
            "config_variables_file_path",
            "plugins_directory",
            "expectations_store_name",
            "validations_store_name",
            "evaluation_parameter_store_name",
            "datasources",
            "stores",
            "data_docs_sites",
            "validation_operators",
        }
        for key in project_config.keys():
            if key not in allowed_keys:
                raise ge_exceptions.InvalidTopLevelConfigKeyError("Invalid top-level config key %s" % key)

        return True


    # TODO : Migrate to an expressive __init__ method, with the top level of configs unpacked into named arguments.
    def __init__(self, project_config, context_root_dir, data_asset_name_delimiter='/'):
        """DataContext constructor

        Args:
            context_root_dir: location to look for the ``great_expectations.yml`` file. If None, searches for the file \
            based on conventions for project subdirectories.
            data_asset_name_delimiter: the delimiter character to use when parsing data_asset_name parameters. \
            Defaults to '/'

        Returns:
            None
        """
        if not ConfigOnlyDataContext.validate_config(project_config):
            raise ge_exceptions.InvalidConfigError("Your project_config is not valid. Try using the CLI check-config command.")

        self._project_config = project_config
        # FIXME: This should just be a property
        self._project_config_with_varibles_substituted = dict(**self.get_config_with_variables_substituted())
        self._context_root_directory = os.path.abspath(context_root_dir)


        # Init plugins
        sys.path.append(self.plugins_directory)


        # Init data sources
        self._datasources = {}
        for datasource in self._project_config_with_varibles_substituted["datasources"].keys():
            self.get_datasource(datasource)

        # Init stores
        self._stores = DotDict()
        self._init_stores(self._project_config_with_varibles_substituted["stores"])

        # Init validation operators
        self.validation_operators = {}
        # TODO : This key should NOT be optional in the project config.
        # It can be empty, but not missing.
        # However, for now, I'm adding this check, to avoid having to migrate all the test fixtures
        # while still experimenting with the workings of validation operators and actions.
        if "validation_operators" in self._project_config:
            for validation_operator_name, validation_operator_config in self._project_config_with_varibles_substituted["validation_operators"].items():
                self.add_validation_operator(
                    validation_operator_name,
                    validation_operator_config,
                )

        self._compiled = False

        if data_asset_name_delimiter not in ALLOWED_DELIMITERS:
            raise ge_exceptions.DataContextError("Invalid delimiter: delimiter must be '.' or '/'")
        self._data_asset_name_delimiter = data_asset_name_delimiter


    def _init_stores(self, store_configs):
        """Initialize all Stores for this DataContext.

        Stores are a good fit for reading/writing objects that:
            1. follow a clear key-value pattern, and
            2. are usually edited programmatically, using the Context

        In general, Stores should take over most of the reading and writing to disk that DataContext had previously done.
        As of 9/21/2019, the following Stores had not yet been implemented
            * great_expectations.yml
            * expectations
            * data documentation
            * config_variables
            * anything accessed via write_resource

        Note that stores do NOT manage plugins.
        """

        for store_name, store_config in store_configs.items():
            self.add_store(
                store_name,
                store_config
            )

    def add_store(self, store_name, store_config):
        """Add a new Store to the DataContext and (for convenience) return the instantiated Store object.

        Args:
            store_name (str): a key for the new Store in in self._stores
            store_config (dict): a config for the Store to add

        Returns:
            store (Store)
        """

        self._project_config["stores"][store_name] = store_config
        self._project_config_with_varibles_substituted["stores"][store_name] = self.get_config_with_variables_substituted(config=store_config)
        new_store = instantiate_class_from_config(
            config=self._project_config_with_varibles_substituted["stores"][store_name],
            runtime_config={
                "root_directory" : self.root_directory,
            },
            config_defaults={
                "module_name" : "great_expectations.data_context.store"
            }
        )
        self._stores[store_name] = new_store
        return new_store

    def add_validation_operator(self, validation_operator_name, validation_operator_config):
        """Add a new ValidationOperator to the DataContext and (for convenience) return the instantiated object.

        Args:
            validation_operator_name (str): a key for the new ValidationOperator in in self._validation_operators
            validation_operator_config (dict): a config for the ValidationOperator to add

        Returns:
            validation_operator (ValidationOperator)
        """

        self._project_config["validation_operators"][validation_operator_name] = validation_operator_config
        self._project_config_with_varibles_substituted["validation_operators"][validation_operator_name] = self.get_config_with_variables_substituted(config=validation_operator_config)
        new_validation_operator = instantiate_class_from_config(
            config=self._project_config_with_varibles_substituted["validation_operators"][validation_operator_name],
            runtime_config={
                "data_context" : self,
            },
            config_defaults={
                "module_name" : "great_expectations.validation_operators"
            }
        )
        self.validation_operators[validation_operator_name] = new_validation_operator
        return new_validation_operator


    def _normalize_absolute_or_relative_path(self, path):
        if os.path.isabs(path):
            return path
        else:
            return os.path.join(self.root_directory, path)

    def _normalize_store_path(self, resource_store):
        if resource_store["type"] == "filesystem":
            if not os.path.isabs(resource_store["base_directory"]):
                resource_store["base_directory"] = os.path.join(self.root_directory, resource_store["base_directory"])
        return resource_store

    @property
    def root_directory(self):
        """The root directory for configuration objects in the data context; the location in which
        ``great_expectations.yml`` is located."""
        return self._context_root_directory

    @property
    def plugins_directory(self):
        """The directory in which custom plugin modules should be placed."""
        return self._normalize_absolute_or_relative_path(
            self._project_config_with_varibles_substituted["plugins_directory"]
        )

    @property
    def stores(self):
        """A single holder for all Stores in this context"""
        return self._stores

    @property
    def datasources(self):
        """A single holder for all Datasources in this context"""
        return self._datasources

    @property
    def expectations_store_name(self):
        return self._project_config_with_varibles_substituted["expectations_store_name"]

    # TODO: Decide whether this stays here or moves into NamespacedStore
    @property
    def data_asset_name_delimiter(self):
        """Configurable delimiter character used to parse data asset name strings into \
        ``NormalizedDataAssetName`` objects."""
        return self._data_asset_name_delimiter
    
    @data_asset_name_delimiter.setter
    def data_asset_name_delimiter(self, new_delimiter):
        """data_asset_name_delimiter property setter method"""
        if new_delimiter not in ALLOWED_DELIMITERS:
            raise ge_exceptions.DataContextError("Invalid delimiter: delimiter must be one of: {}".format(ALLOWED_DELIMITERS))
        else:
            self._data_asset_name_delimiter = new_delimiter

    #####
    #
    # Internal helper methods
    #
    #####

    # TODO : This method should be deprecated in favor of NamespaceReadWriteStore.
    def _get_normalized_data_asset_name_filepath(self, data_asset_name,
                                                 expectation_suite_name,
                                                 base_path=None,
                                                 file_extension=".json"):
        """Get the path where the project-normalized data_asset_name expectations are stored. This method is used
        internally for constructing all absolute and relative paths for asset_name-based paths.

        Args:
            data_asset_name: name of data asset for which to construct the path
            expectation_suite_name: name of expectation suite for which to construct the path
            base_path: base path from which to construct the path. If None, uses the DataContext root directory
            file_extension: the file extension to append to the path

        Returns:
            path (str): path for the requsted object.
        """
        if base_path is None:
            base_path = os.path.join(self.root_directory, "expectations")

        # We need to ensure data_asset_name is a valid filepath no matter its current state
        if isinstance(data_asset_name, NormalizedDataAssetName):
            name_parts = [name_part.replace("/", "__") for name_part in data_asset_name]
            relative_path = "/".join(name_parts)
        elif isinstance(data_asset_name, string_types):
            # if our delimiter is not '/', we need to first replace any slashes that exist in the name
            # to avoid extra layers of nesting (e.g. for dbt models)
            relative_path = data_asset_name
            if self.data_asset_name_delimiter != "/":
                relative_path.replace("/", "__")
                relative_path = relative_path.replace(self.data_asset_name_delimiter, "/")
        else:
            raise ge_exceptions.DataContextError("data_assset_name must be a NormalizedDataAssetName or string")

        expectation_suite_name += file_extension

        return os.path.join(
            base_path,
            relative_path,
            expectation_suite_name
        )

    def _load_config_variables_file(self):
        """Get all config variables from the default location."""
        # TODO: support stores

        config_variables_file_path = self.get_project_config().get("config_variables_file_path")
        if config_variables_file_path:
            try:
                with open(os.path.join(self.root_directory, config_variables_file_path), "r") as config_variables_file:
                    return yaml.load(config_variables_file) or {}
            except IOError as e:
                if e.errno != errno.ENOENT:
                    raise
                logger.debug("Generating empty config variables file.")
                # TODO this might be the comment problem?
                base_config_variables_store = yaml.load("{}")
                base_config_variables_store.yaml_set_start_comment(CONFIG_VARIABLES_INTRO)
                return base_config_variables_store
        else:
            return {}

    def get_project_config(self):
        project_config = self._project_config

        return project_config

    def get_config_with_variables_substituted(self, config=None):
        if not config:
            config = self._project_config

        return substitute_all_config_variables(config, self._load_config_variables_file())

    def save_config_variable(self, config_variable_name, value):
        """Save config variable value

        Args:
            property_name: name of the property
            **value: the value to save

        Returns:
            None
        """
        config_variables = self._load_config_variables_file()
        config_variables[config_variable_name] = value
        config_variables_filepath = self.get_project_config().get("config_variables_file_path")
        if not config_variables_filepath:
            raise ge_exceptions.InvalidConfigError("'config_variables_file_path' property is not found in config - setting it is required to use this feature")

        config_variables_filepath = os.path.join(self.root_directory, config_variables_filepath)

        safe_mmkdir(os.path.dirname(config_variables_filepath), exist_ok=True)
        if not os.path.isfile(config_variables_filepath):
            logger.info("Creating new substitution_variables file at {config_variables_filepath}".format(
                config_variables_filepath=config_variables_filepath)
            )
        with open(config_variables_filepath, "w") as config_variables_file:
            yaml.dump(config_variables, config_variables_file)

    def get_available_data_asset_names(self, datasource_names=None, generator_names=None):
        """Inspect datasource and generators to provide available data_asset objects.

        Args:
            datasource_names: list of datasources for which to provide available data_asset_name objects. If None, \
            return available data assets for all datasources.
            generator_names: list of generators for which to provide available data_asset_name objects.

        Returns:
            data_asset_names (dict): Dictionary describing available data assets
            ::

                {
                  datasource_name: {
                    generator_name: [ data_asset_1, data_asset_2, ... ]
                    ...
                  }
                  ...
                }

        """
        data_asset_names = {}
        if datasource_names is None:
            datasource_names = [datasource["name"] for datasource in self.list_datasources()]
        elif isinstance(datasource_names, string_types):
            datasource_names = [datasource_names]
        elif not isinstance(datasource_names, list):
            raise ValueError(
                "Datasource names must be a datasource name, list of datasource names or None (to list all datasources)"
            )
        
        if generator_names is not None:
            if isinstance(generator_names, string_types):
                generator_names = [generator_names]
            if len(generator_names) == len(datasource_names):  # Iterate over both together
                for idx, datasource_name in enumerate(datasource_names):
                    datasource = self.get_datasource(datasource_name)
                    data_asset_names[datasource_name] = \
                        datasource.get_available_data_asset_names(generator_names[idx])

            elif len(generator_names) == 1:
                datasource = self.get_datasource(datasource_names[0])
                datasource_names[datasource_names[0]] = datasource.get_available_data_asset_names(generator_names)

            else:
                raise ValueError(
                    "If providing generators, you must either specify one generator for each datasource or only "
                    "one datasource."
                )
        else:  # generator_names is None
            for datasource_name in datasource_names:
                datasource = self.get_datasource(datasource_name)
                data_asset_names[datasource_name] = datasource.get_available_data_asset_names(None)

        return data_asset_names

    def yield_batch_kwargs(self, data_asset_name, **kwargs):
        """Yields a the next batch_kwargs for the provided data_asset_name, supplemented by any kwargs provided inline.

        Args:
            data_asset_name (str or NormalizedDataAssetName): the name from which to provide batch_kwargs
            **kwargs: additional kwargs to supplement the returned batch_kwargs

        Returns:
            BatchKwargs

        """
        if not isinstance(data_asset_name, NormalizedDataAssetName):
            data_asset_name = self.normalize_data_asset_name(data_asset_name)

        datasource = self.get_datasource(data_asset_name.datasource)
        generator = datasource.get_generator(data_asset_name.generator)
        batch_kwargs = generator.yield_batch_kwargs(data_asset_name.generator_asset)
        batch_kwargs.update(**kwargs)

        return batch_kwargs

    def build_batch_kwargs(self, data_asset_name, partition_id=None, **kwargs):
        """Builds batch kwargs for the provided data_asset_name, using an optional partition_id or building from
        provided kwargs.

        build_batch_kwargs relies on the generator's implementation

        Args:
            data_asset_name (str or NormalizedDataAssetName): the name from which to provide batch_kwargs
            partition_id (str): partition_id to use when building batch_kwargs
            **kwargs: additional kwargs to supplement the returned batch_kwargs

        Returns:
            BatchKwargs

        """
        if not isinstance(data_asset_name, (NormalizedDataAssetName, DataAssetIdentifier)):
            data_asset_name = self.normalize_data_asset_name(data_asset_name)

        datasource = self.get_datasource(data_asset_name.datasource)
        if partition_id is not None:
            kwargs.update({
                "partition_id": partition_id
            })
        batch_kwargs = datasource.named_generator_build_batch_kwargs(
            data_asset_name.generator,
            data_asset_name.generator_asset,
            **kwargs
        )

        return batch_kwargs

    def get_batch(self, data_asset_name, expectation_suite_name, batch_kwargs=None, **kwargs):
        """
        Get a batch of data, using the namespace of the provided data_asset_name.

        get_batch constructs its batch by first normalizing the data_asset_name (if not already normalized) and then:
          (1) getting data using the provided batch_kwargs; and
          (2) attaching the named expectation suite

        A single partition_id may be used in place of batch_kwargs when using a data_asset_name whose generator
        supports that partition type, and additional kwargs will be used to supplement the provided batch_kwargs.

        Args:
            data_asset_name: name of the data asset. The name will be normalized. \
                (See :py:meth:`normalize_data_asset_name` )
            expectation_suite_name: name of the expectation suite to attach to the data_asset returned
            batch_kwargs: key-value pairs describing the batch of data the datasource should fetch. \
                (See :class:`BatchGenerator` ) If no batch_kwargs are specified, then the context will get the next
                available batch_kwargs for the data_asset.
            **kwargs: additional key-value pairs to pass to the datasource when fetching the batch.

        Returns:
            Great Expectations data_asset with attached expectation_suite and DataContext
        """
        normalized_data_asset_name = self.normalize_data_asset_name(data_asset_name)

        datasource = self.get_datasource(normalized_data_asset_name.datasource)
        if not datasource:
            raise ge_exceptions.DataContextError(
                "Can't find datasource {} in the config - please check your {}".format(
                    normalized_data_asset_name,
                    self.GE_YML
                )
            )

        if batch_kwargs is None:
            batch_kwargs = self.build_batch_kwargs(data_asset_name, **kwargs)

        data_asset = datasource.get_batch(normalized_data_asset_name,
                                          expectation_suite_name,
                                          batch_kwargs,
                                          **kwargs)
        return data_asset

    def run_validation_operator(
            self,
            validation_operator_name,
            assets_to_validate,
            run_id=None,
    ):
        """
        Run a validation operator to validate data assets and to perform the business logic around
        validation that the operator implements.

        :param validation_operator_name: name of the operator, as appears in the context's config file
        :param assets_to_validate: a list that specifies the data assets that the operator will validate.
                                    The members of the list can be either batches (which means that have
                                    data asset identifier, batch kwargs and expectation suite identifier)
                                    or a triple that will allow the operator to fetch the batch:
                                    (data asset identifier, batch kwargs, expectation suite identifier)
        :param run_id: run id - this is set by the caller and should correspond to something
                                meaningful to the user (e.g., pipeline run id or timestamp)
        :return: A result object that is defined by the class of the operator that is invoked.
        """
        return self.validation_operators[validation_operator_name].run(
            assets_to_validate=assets_to_validate,
            run_id=run_id,
        )

    def add_datasource(self, name, **kwargs):
        """Add a new datasource to the data context, with configuration provided as kwargs.
        Args:
            name (str): the name for the new datasource to add
            kwargs (keyword arguments): the configuration for the new datasource
        Note:
            the type_ parameter is still supported as a way to add a datasource, but support will
            be removed in a future release. Please update to using class_name instead.
        Returns:
            datasource (Datasource)
        """
        logger.debug("Starting ConfigOnlyDataContext.add_datasource for %s" % name)
        if "generators" not in kwargs:
            logger.warning("Adding a datasource without configuring a generator will rely on default "
                           "generator behavior. Consider adding a generator.")

        if "type" in kwargs:
            warnings.warn("Using type_ configuration to build datasource. Please update to using class_name.")
            type_ = kwargs["type"]
            datasource_class = self._get_datasource_class_from_type(type_)
        else:
            datasource_class = load_class(
                kwargs.get("class_name"),
                kwargs.get("module_name", "great_expectations.datasource")
            )

        # For any class that should be loaded, it may control its configuration construction
        # by implementing a classmethod called build_configuration
        if hasattr(datasource_class, "build_configuration"):
            config = datasource_class.build_configuration(**kwargs)

        # We perform variable substitution in the datasource's config here before using the config
        # to instantiate the datasource object. Variable substitution is a service that the data
        # context provides. Datasources should not see unsubstituted variables in their config.
        self._project_config_with_varibles_substituted["datasources"][
            name] = self.get_config_with_variables_substituted(config)

        datasource = self._build_datasource_from_config(
            **self._project_config_with_varibles_substituted["datasources"][name])
        self._datasources[name] = datasource
        self._project_config["datasources"][name] = config

        return datasource

    def get_config(self):
        return self._project_config

    def _build_datasource_from_config(self, **kwargs):
        if "type" in kwargs:
            warnings.warn("Using type configuration to build datasource. Please update to using class_name.")
            type_ = kwargs.pop("type")
            datasource_class = self._get_datasource_class_from_type(type_)
            kwargs.update({
                "class_name": datasource_class.__name__
            })
        datasource = instantiate_class_from_config(
            config=kwargs,
            runtime_config={
                "data_context": self
            },
            config_defaults={
                "module_name": "great_expectations.datasource"
            }
        )
        return datasource

    def _get_datasource_class_from_type(self, datasource_type):
        """NOTE: THIS METHOD OF BUILDING DATASOURCES IS DEPRECATED.
        Instead, please specify class_name
        """
        warnings.warn("Using the 'type' key to instantiate a datasource is deprecated. Please use class_name instead.")
        if datasource_type == "pandas":
            return PandasDatasource
        elif datasource_type == "dbt":
            return DBTDatasource
        elif datasource_type == "sqlalchemy":
            return SqlAlchemyDatasource
        elif datasource_type == "spark":
            return SparkDFDatasource
        else:
            try:
                # Update to do dynamic loading based on plugin types
                return PandasDatasource
            except ImportError:
                raise
 
    def get_datasource(self, datasource_name="default"):
        """Get the named datasource

        Args:
            datasource_name (str): the name of the datasource from the configuration

        Returns:
            datasource (Datasource)
        """
        if datasource_name in self._datasources:
            return self._datasources[datasource_name]
        elif datasource_name in self._project_config_with_varibles_substituted["datasources"]:
            datasource_config = copy.deepcopy(self._project_config_with_varibles_substituted["datasources"][datasource_name])
        else:
            raise ValueError(
                "Unable to load datasource %s -- no configuration found or invalid configuration." % datasource_name
            )
        datasource = self._build_datasource_from_config(**datasource_config)
        self._datasources[datasource_name] = datasource
        return datasource
            
    def list_expectation_suite_keys(self):
        """Return a list of available expectation suite keys."""
        keys = self.stores[self.expectations_store_name].list_keys()
        return keys

    def list_datasources(self):
        """List currently-configured datasources on this context.

        Returns:
            List(dict): each dictionary includes "name" and "type" keys
        """
        datasources = []
        # NOTE: 20190916 - JPC - Upon deprecation of support for type: configuration, this can be simplified
        for key, value in self._project_config_with_varibles_substituted["datasources"].items():
            if "type" in value:
                logger.warning("Datasource %s configured using type. Please use class_name instead." % key)
                datasources.append({
                    "name": key,
                    "type": value["type"],
                    "class_name": self._get_datasource_class_from_type(value["type"]).__name__
                })
            else:
                datasources.append({
                    "name": key,
                    "class_name": value["class_name"]
                })
        return datasources

    def normalize_data_asset_name(self, data_asset_name):
        """Normalizes data_asset_names for a data context.
        
        A data_asset_name is defined per-project and consists of three components that together define a "namespace"
        for data assets, encompassing both expectation suites and batches.

        Within a namespace, an expectation suite effectively defines candidate "types" for batches of data, and
        validating a batch of data determines whether that instance is of the candidate type.

        The data_asset_name namespace consists of three components:

          - a datasource name
          - a generator_name
          - a generator_asset

        It has a string representation consisting of each of those components delimited by a character defined in the
        data_context ('/' by default).

        Args:
            data_asset_name (str): The (unnormalized) data asset name to normalize. The name will be split \
                according to the currently-configured data_asset_name_delimiter

        Returns:
            NormalizedDataAssetName
        """

        if isinstance(data_asset_name, NormalizedDataAssetName):
            return data_asset_name
        elif isinstance(data_asset_name, DataAssetIdentifier):
            return NormalizedDataAssetName(
                datasource=data_asset_name.datasource,
                generator=data_asset_name.generator,
                generator_asset=data_asset_name.generator_asset
            )

        split_name = data_asset_name.split(self.data_asset_name_delimiter)

        existing_expectation_suite_keys = self.list_expectation_suite_keys()
        existing_namespaces = []
        for key in existing_expectation_suite_keys:
            existing_namespaces.append(
                NormalizedDataAssetName(
                    key.data_asset_name.datasource,
                    key.data_asset_name.generator,
                    key.data_asset_name.generator_asset,
                )
            )

        if len(split_name) > 3:
            raise ge_exceptions.DataContextError(
                "Invalid data_asset_name '{data_asset_name}': found too many components using delimiter '{delimiter}'"
                .format(
                        data_asset_name=data_asset_name,
                        delimiter=self.data_asset_name_delimiter
                )
            )
        
        elif len(split_name) == 1:
            # In this case, the name *must* refer to a unique data_asset_name
            provider_names = set()
            generator_asset = split_name[0]
            for normalized_identifier in existing_namespaces:
                curr_generator_asset = normalized_identifier[2]
                if generator_asset == curr_generator_asset:
                    provider_names.add(
                        normalized_identifier
                    )

            # NOTE: Current behavior choice is to continue searching to see whether the namespace is ambiguous
            # based on configured generators *even* if there is *only one* namespace with expectation suites
            # in it.

            # If generators' namespaces are enormous or if they are slow to provide all their available names,
            # that behavior could become unwieldy, and perhaps should be revisited by using the escape hatch
            # commented out below.

            # if len(provider_names) == 1:
            #     return provider_names[0]
            #
            # elif len(provider_names) > 1:
            #     raise ge_exceptions.DataContextError(
            #         "Ambiguous data_asset_name '{data_asset_name}'. Multiple candidates found: {provider_names}"
            #         .format(data_asset_name=data_asset_name, provider_names=provider_names)
            #     )
                    
            available_names = self.get_available_data_asset_names()
            for datasource in available_names.keys():
                for generator in available_names[datasource].keys():
                    names_set = available_names[datasource][generator]
                    if generator_asset in names_set:
                        provider_names.add(
                            NormalizedDataAssetName(datasource, generator, generator_asset)
                        )
            
            if len(provider_names) == 1:
                return provider_names.pop()

            elif len(provider_names) > 1:
                raise ge_exceptions.DataContextError(
                    "Ambiguous data_asset_name '{data_asset_name}'. Multiple candidates found: {provider_names}"
                    .format(data_asset_name=data_asset_name, provider_names=provider_names)
                )

            # If we are here, then the data_asset_name does not belong to any configured datasource or generator
            # If there is only a single datasource and generator, we assume the user wants to create a new
            # namespace.
            if (len(available_names.keys()) == 1 and  # in this case, we know that the datasource name is valid
                    len(available_names[datasource].keys()) == 1):
                return NormalizedDataAssetName(
                    datasource,
                    generator,
                    generator_asset
                )

            if len(available_names.keys()) == 0:
                raise ge_exceptions.DataContextError(
                    "No datasource configured: a datasource is required to normalize an incomplete data_asset_name"
                )

            raise ge_exceptions.DataContextError(
                "Ambiguous data_asset_name: no existing data_asset has the provided name, no generator provides it, "
                " and there are multiple datasources and/or generators configured."
            )

        elif len(split_name) == 2:
            # In this case, the name must be a datasource_name/generator_asset

            # If the data_asset_name is already defined by a config in that datasource, return that normalized name.
            provider_names = set()
            for normalized_identifier in existing_namespaces:
                curr_datasource_name = normalized_identifier[0]
                curr_generator_asset = normalized_identifier[2]
                if curr_datasource_name == split_name[0] and curr_generator_asset == split_name[1]:
                    provider_names.add(normalized_identifier)

            # NOTE: Current behavior choice is to continue searching to see whether the namespace is ambiguous
            # based on configured generators *even* if there is *only one* namespace with expectation suites
            # in it.

            # If generators' namespaces are enormous or if they are slow to provide all their available names,
            # that behavior could become unwieldy, and perhaps should be revisited by using the escape hatch
            # commented out below.

            # if len(provider_names) == 1:
            #     return provider_names[0]
            #
            # elif len(provider_names) > 1:
            #     raise ge_exceptions.DataContextError(
            #         "Ambiguous data_asset_name '{data_asset_name}'. Multiple candidates found: {provider_names}"
            #         .format(data_asset_name=data_asset_name, provider_names=provider_names)
            #     )

            available_names = self.get_available_data_asset_names()
            for datasource_name in available_names.keys():
                for generator in available_names[datasource_name].keys():
                    generator_assets = available_names[datasource_name][generator]
                    if split_name[0] == datasource_name and split_name[1] in generator_assets:
                        provider_names.add(NormalizedDataAssetName(datasource_name, generator, split_name[1]))

            if len(provider_names) == 1:
                return provider_names.pop()
            
            elif len(provider_names) > 1:
                raise ge_exceptions.DataContextError(
                    "Ambiguous data_asset_name '{data_asset_name}'. Multiple candidates found: {provider_names}"
                    .format(data_asset_name=data_asset_name, provider_names=provider_names)
                )

            # If we are here, then the data_asset_name does not belong to any configured datasource or generator
            # If there is only a single generator for their provided datasource, we allow the user to create a new
            # namespace.
            if split_name[0] in available_names and len(available_names[split_name[0]]) == 1:
                logger.info("Normalizing to a new generator name.")
                return NormalizedDataAssetName(
                    split_name[0],
                    list(available_names[split_name[0]].keys())[0],
                    split_name[1]
                )

            if len(available_names.keys()) == 0:
                raise ge_exceptions.DataContextError(
                    "No datasource configured: a datasource is required to normalize an incomplete data_asset_name"
                )

            raise ge_exceptions.DataContextError(
                "No generator available to produce data_asset_name '{data_asset_name}' "
                "with datasource '{datasource_name}'"
                .format(data_asset_name=data_asset_name, datasource_name=datasource_name)
            )

        elif len(split_name) == 3:
            # In this case, we *do* check that the datasource and generator names are valid, but
            # allow the user to define a new generator asset
            datasources = [datasource["name"] for datasource in self.list_datasources()]
            if split_name[0] in datasources:
                datasource = self.get_datasource(split_name[0])

                generators = [generator["name"] for generator in datasource.list_generators()]
                if split_name[1] in generators:
                    return NormalizedDataAssetName(*split_name)

            raise ge_exceptions.DataContextError(
                "Invalid data_asset_name: no configured datasource '{datasource_name}' "
                "with generator '{generator_name}'"
                .format(datasource_name=split_name[0], generator_name=split_name[1])
            )

    def create_expectation_suite(self, data_asset_name, expectation_suite_name, overwrite_existing=False):
        """Build a new expectation suite and save it into the data_context expectation store.

        Args:
            data_asset_name: The name of the data_asset for which this suite will be stored.
                data_asset_name will be normalized if it is a string
            expectation_suite_name: The name of the expectation_suite to create
            overwrite_existing (boolean): Whether to overwrite expectation suite if expectation suite with given name
                already exists

        Returns:
            A new (empty) expectation suite.
        """
        if not isinstance(data_asset_name, NormalizedDataAssetName):
            data_asset_name = self.normalize_data_asset_name(data_asset_name)

        expectation_suite = get_empty_expectation_suite(
            # FIXME: For now, we just cast this to a string to be close to the old behavior
            self.data_asset_name_delimiter.join(data_asset_name),
            expectation_suite_name
        )

        key = ExpectationSuiteIdentifier(
            data_asset_name=DataAssetIdentifier(*data_asset_name),
            expectation_suite_name=expectation_suite_name,
        )

        if self._stores[self.expectations_store_name].has_key(key) and not overwrite_existing:
            raise ge_exceptions.DataContextError(
                "expectation_suite with name {} already exists for data_asset "\
                "{}. If you would like to overwrite this expectation_suite, "\
                "set overwrite_existing=True.".format(
                    expectation_suite_name,
                    data_asset_name
                )
            )
        else:
            self._stores[self.expectations_store_name].set(key, expectation_suite)

        return expectation_suite

    def get_expectation_suite(self, data_asset_name, expectation_suite_name="default"):
        """Get a named expectation suite for the provided data_asset_name.

        Args:
            data_asset_name (str or NormalizedDataAssetName): the data asset name to which the expectation suite belongs
            expectation_suite_name (str): the name for the expectation suite

        Returns:
            expectation_suite
        """
        if not isinstance(data_asset_name, NormalizedDataAssetName):
            data_asset_name = self.normalize_data_asset_name(data_asset_name)

        key = ExpectationSuiteIdentifier(
            data_asset_name=DataAssetIdentifier(*data_asset_name),
            expectation_suite_name=expectation_suite_name,
        )

        if self.stores[self.expectations_store_name].has_key(key):
            return self.stores[self.expectations_store_name].get(key)
        else:
            raise ge_exceptions.DataContextError(
                "No expectation_suite found for data_asset_name %s and expectation_suite_name %s" %
                (data_asset_name, expectation_suite_name)
            )

    def save_expectation_suite(self, expectation_suite, data_asset_name=None, expectation_suite_name=None):
        """Save the provided expectation suite into the DataContext.

        Args:
            expectation_suite: the suite to save
            data_asset_name: the data_asset_name for this expectation suite. If no name is provided, the name will\
                be read from the suite
            expectation_suite_name: the name of this expectation suite. If no name is provided the name will \
                be read from the suite

        Returns:
            None
        """
        if data_asset_name is None:
            try:
                data_asset_name = expectation_suite['data_asset_name']
            except KeyError:
                raise ge_exceptions.DataContextError(
                    "data_asset_name must either be specified or present in the provided expectation suite")
        else:
            # Note: we ensure that the suite name is a string here, until we have typed ExpectationSuite
            # objects that will know how to read the correct type back in
            expectation_suite['data_asset_name'] = str(data_asset_name)
            # expectation_suite['data_asset_name'] = data_asset_name

        if expectation_suite_name is None:
            try:
                expectation_suite_name = expectation_suite['expectation_suite_name']
            except KeyError:
                raise ge_exceptions.DataContextError(
                    "expectation_suite_name must either be specified or present in the provided expectation suite")
        else:
            expectation_suite['expectation_suite_name'] = expectation_suite_name

        if not isinstance(data_asset_name, NormalizedDataAssetName):
            data_asset_name = self.normalize_data_asset_name(data_asset_name)

        self.stores[self.expectations_store_name].set(ExpectationSuiteIdentifier(
            data_asset_name=DataAssetIdentifier(*data_asset_name),
            expectation_suite_name=expectation_suite_name,
        ), expectation_suite)

        self._compiled = False

    def _extract_and_store_parameters_from_validation_results(self, validation_results, data_asset_name, expectation_suite_name, run_id):

        if not self._compiled:
            self._compile()

        if ("meta" not in validation_results or
                "data_asset_name" not in validation_results["meta"] or
                "expectation_suite_name" not in validation_results["meta"]
        ):
            logger.warning(
                "Both data_asset_name and expectation_suite_name must be in validation results to "
                "register evaluation parameters."
            )
            return

        elif (data_asset_name not in self._compiled_parameters["data_assets"] or
              expectation_suite_name not in self._compiled_parameters["data_assets"][data_asset_name]):
            # This is fine; short-circuit since we do not need to register any results from this dataset.
            return
        
        for result in validation_results['results']:
            # Unoptimized: loop over all results and check if each is needed
            expectation_type = result['expectation_config']['expectation_type']
            if expectation_type in self._compiled_parameters["data_assets"][data_asset_name][expectation_suite_name]:
                # First, bind column-style parameters
                if (("column" in result['expectation_config']['kwargs']) and 
                    ("columns" in self._compiled_parameters["data_assets"][data_asset_name][expectation_suite_name][expectation_type]) and
                    (result['expectation_config']['kwargs']["column"] in
                    self._compiled_parameters["data_assets"][data_asset_name][expectation_suite_name][expectation_type]["columns"])):

                    column = result['expectation_config']['kwargs']["column"]
                    # Now that we have a small search space, invert logic, and look for the parameters in our result
                    for type_key, desired_parameters in self._compiled_parameters["data_assets"][data_asset_name][expectation_suite_name][expectation_type]["columns"][column].items():
                        # value here is the set of desired parameters under the type_key
                        for desired_param in desired_parameters:
                            desired_key = desired_param.split(":")[-1]
                            if type_key == "result" and desired_key in result['result']:
                                self.set_parameters_in_evaluation_parameter_store_by_run_id_and_key(run_id, desired_param, result["result"][desired_key])
                            elif type_key == "details" and desired_key in result["result"]["details"]:
                                self.set_parameters_in_evaluation_parameter_store_by_run_id_and_key(run_id, desired_param, result["result"]["details"])
                            else:
                                logger.warning("Unrecognized key for parameter %s" % desired_param)
                
                # Next, bind parameters that do not have column parameter
                for type_key, desired_parameters in self._compiled_parameters["data_assets"][data_asset_name][expectation_suite_name][expectation_type].items():
                    if type_key == "columns":
                        continue
                    for desired_param in desired_parameters:
                        desired_key = desired_param.split(":")[-1]
                        if type_key == "result" and desired_key in result['result']:
                            self.set_parameters_in_evaluation_parameter_store_by_run_id_and_key(run_id, desired_param, result["result"][desired_key])
                        elif type_key == "details" and desired_key in result["result"]["details"]:
                            self.set_parameters_in_evaluation_parameter_store_by_run_id_and_key(run_id, desired_param, result["result"]["details"])
                        else:
                            logger.warning("Unrecognized key for parameter %s" % desired_param)

    @property
    def evaluation_parameter_store(self):
        return self.stores[self.evaluation_parameter_store_name]

    @property
    def evaluation_parameter_store_name(self):
        return self._project_config_with_varibles_substituted["evaluation_parameter_store_name"]

    @property
    def validations_store_name(self):
        return self._project_config_with_varibles_substituted["validations_store_name"]

    @property
    def validations_store(self):
        return self.stores[self.validations_store_name]

    def set_parameters_in_evaluation_parameter_store_by_run_id_and_key(self, run_id, key, value):
        """Store a new validation parameter.

        Args:
            run_id: current run_id
            key: parameter key
            value: parameter value

        Returns:
            None
        """
        run_params = self.get_parameters_in_evaluation_parameter_store_by_run_id(run_id)
        run_params[key] = value
        self.evaluation_parameter_store.set(run_id, run_params)

    def get_parameters_in_evaluation_parameter_store_by_run_id(self, run_id):
        """Fetches all validation parameters for a given run_id.

        Args:
            run_id: current run_id

        Returns:
            value stored in evaluation_parameter_store for the provided run_id and key
        """
        if self.evaluation_parameter_store.has_key(run_id):
            return copy.deepcopy(
                self.evaluation_parameter_store.get(run_id)
            )
        else:
            return {}

    #NOTE: Abe 2019/08/22 : Can we rename this to _compile_all_evaluation_parameters_from_expectation_suites, or something similar?
    # A more descriptive name would have helped me grok this faster when I first encountered it
    def _compile(self):
        """Compiles all current expectation configurations in this context to be ready for result registration.
        
        Compilation only respects parameters with a URN structure beginning with urn:great_expectations:validations
        It splits parameters by the : (colon) character; valid URNs must have one of the following structures to be
        automatically recognized.

        "urn" : "great_expectations" : "validations" : data_asset_name : expectation_suite_name : "expectations" : expectation_name : "columns" : column_name : "result": result_key
         [0]            [1]                 [2]              [3]                   [4]                  [5]             [6]              [7]         [8]        [9]        [10]
        
        "urn" : "great_expectations" : "validations" : data_asset_name : expectation_suite_name : "expectations" : expectation_name : "columns" : column_name : "details": details_key
         [0]            [1]                 [2]              [3]                   [4]                  [5]             [6]              [7]         [8]        [9]         [10]

        "urn" : "great_expectations" : "validations" : data_asset_name : expectation_suite_name : "expectations" : expectation_name : "result": result_key
         [0]            [1]                 [2]              [3]                  [4]                  [5]              [6]              [7]         [8]

        "urn" : "great_expectations" : "validations" : data_asset_name : expectation_suite_name : "expectations" : expectation_name : "details": details_key
         [0]            [1]                 [2]              [3]                  [4]                   [5]             [6]              [7]        [8]

         Parameters are compiled to the following structure:

         :: json

         {
             "raw": <set of all parameters requested>
             "data_assets": {
                 data_asset_name: {
                    expectation_suite_name: {
                        expectation_name: {
                            "details": <set of details parameter values requested>
                            "result": <set of result parameter values requested>
                            column_name: {
                                "details": <set of details parameter values requested>
                                "result": <set of result parameter values requested>
                            }
                        }
                    }
                 }
             }
         }


        """

        # Full recompilation every time
        self._compiled_parameters = {
            "raw": set(),
            "data_assets": {}
        }

        for key in self.stores[self.expectations_store_name].list_keys():
            config = self.stores[self.expectations_store_name].get(key)
            for expectation in config["expectations"]:
                for _, value in expectation["kwargs"].items():
                    if isinstance(value, dict) and '$PARAMETER' in value:
                        # Compile *only* respects parameters in urn structure
                        # beginning with urn:great_expectations:validations
                        if value["$PARAMETER"].startswith("urn:great_expectations:validations:"):
                            column_expectation = False
                            parameter = value["$PARAMETER"]
                            self._compiled_parameters["raw"].add(parameter)
                            param_parts = parameter.split(":")
                            try:
                                data_asset_name = param_parts[3]
                                expectation_suite_name = param_parts[4]
                                expectation_name = param_parts[6]
                                if param_parts[7] == "columns":
                                    column_expectation = True
                                    column_name = param_parts[8]
                                    param_key = param_parts[9]
                                else:
                                    param_key = param_parts[7]
                            except IndexError:
                                logger.warning("Invalid parameter urn (not enough parts): %s" % parameter)
                                continue

                            normalized_data_asset_name = self.normalize_data_asset_name(data_asset_name)

                            data_asset_name = DataAssetIdentifier(normalized_data_asset_name.datasource,
                                                                  normalized_data_asset_name.generator,
                                                                  normalized_data_asset_name.generator_asset)
                            if data_asset_name not in self._compiled_parameters["data_assets"]:
                                self._compiled_parameters["data_assets"][data_asset_name] = {}

                            if expectation_suite_name not in self._compiled_parameters["data_assets"][data_asset_name]:
                                self._compiled_parameters["data_assets"][data_asset_name][expectation_suite_name] = {}

                            if expectation_name not in self._compiled_parameters["data_assets"][data_asset_name][expectation_suite_name]:
                                self._compiled_parameters["data_assets"][data_asset_name][expectation_suite_name][expectation_name] = {}

                            if column_expectation:
                                if "columns" not in self._compiled_parameters["data_assets"][data_asset_name][expectation_suite_name][expectation_name]:
                                    self._compiled_parameters["data_assets"][data_asset_name][expectation_suite_name][expectation_name]["columns"] = {}
                                if column_name not in self._compiled_parameters["data_assets"][data_asset_name][expectation_suite_name][expectation_name]["columns"]:
                                    self._compiled_parameters["data_assets"][data_asset_name][expectation_suite_name][expectation_name]["columns"][column_name] = {}
                                if param_key not in self._compiled_parameters["data_assets"][data_asset_name][expectation_suite_name][expectation_name]["columns"][column_name]:
                                    self._compiled_parameters["data_assets"][data_asset_name][expectation_suite_name][expectation_name]["columns"][column_name][param_key] = set()
                                self._compiled_parameters["data_assets"][data_asset_name][expectation_suite_name][expectation_name]["columns"][column_name][param_key].add(parameter)
                            
                            elif param_key in ["result", "details"]:
                                if param_key not in self._compiled_parameters["data_assets"][data_asset_name][expectation_suite_name][expectation_name]:
                                    self._compiled_parameters["data_assets"][data_asset_name][expectation_suite_name][expectation_name][param_key] = set()
                                self._compiled_parameters["data_assets"][data_asset_name][expectation_suite_name][expectation_name][param_key].add(parameter)
                            
                            else:
                                logger.warning("Invalid parameter urn (unrecognized structure): %s" % parameter)

        self._compiled = True

    # # TDOD : Deprecate this method in favor of Stores.
    # def write_resource(
    #         self,
    #         resource,  # bytes
    #         resource_name,  # name to be used inside namespace, e.g. "my_file.html"
    #         resource_store,  # store to use to write the resource
    #         resource_namespace=None,  # An arbitrary name added to the resource namespace
    #         data_asset_name=None,  # A name that will be normalized by the data_context and used in the namespace
    #         expectation_suite_name=None,  # A string that is part of the namespace
    #         run_id=None
    # ):  # A string that is part of the namespace
    #     """Writes the bytes in "resource" according to the resource_store's writing method, with a name constructed
    #     as follows:
    #
    #     resource_namespace/run_id/data_asset_name/expectation_suite_name/resource_name
    #
    #     If any of those components is None, it is omitted from the namespace.
    #
    #     Args:
    #         resource:
    #         resource_name:
    #         resource_store:
    #         resource_namespace:
    #         data_asset_name:
    #         expectation_suite_name:
    #         run_id:
    #
    #     Returns:
    #         A dictionary describing how to locate the resource (specific to resource_store type)
    #     """
    #     logger.debug("Starting DatContext.write_resource")
    #
    #     if resource_store is None:
    #         logger.error("No resource store specified")
    #         return
    #
    #     resource_locator_info = {}
    #
    #     if resource_store['type'] == "s3":
    #         raise NotImplementedError("s3 is not currently a supported resource_store type for writing")
    #     elif resource_store['type'] == 'filesystem':
    #         resource_store = self._normalize_store_path(resource_store)
    #         path_components = [resource_store['base_directory']]
    #         if resource_namespace is not None:
    #             path_components.append(resource_namespace)
    #         if run_id is not None:
    #             path_components.append(run_id)
    #         if data_asset_name is not None:
    #             if not isinstance(data_asset_name, NormalizedDataAssetName):
    #                 normalized_name = self.normalize_data_asset_name(data_asset_name)
    #             else:
    #                 normalized_name = data_asset_name
    #             if expectation_suite_name is not None:
    #                 path_components.append(self._get_normalized_data_asset_name_filepath(normalized_name, expectation_suite_name, base_path="", file_extension=""))
    #             else:
    #                 path_components.append(
    #                     self._get_normalized_data_asset_name_filepath(normalized_name, "",
    #                                                                   base_path="", file_extension=""))
    #         else:
    #             if expectation_suite_name is not None:
    #                 path_components.append(expectation_suite_name)
    #
    #         path_components.append(resource_name)
    #
    #         path = os.path.join(
    #             *path_components
    #         )
    #         safe_mmkdir(os.path.dirname(path))
    #         with open(path, "w") as writer:
    #             writer.write(resource)
    #
    #         resource_locator_info['path'] = path
    #     else:
    #         raise ge_exceptions.DataContextError("Unrecognized resource store type.")
    #
    #     return resource_locator_info

    def get_validation_result(
        self,
        data_asset_name,
        expectation_suite_name="default",
        run_id=None,
        validations_store_name="validations_store",
        failed_only=False,
    ):
        """Get validation results from a configured store.

        Args:
            data_asset_name: name of data asset for which to get validation result
            expectation_suite_name: expectation_suite name for which to get validation result (default: "default")
            run_id: run_id for which to get validation result (if None, fetch the latest result by alphanumeric sort)
            validations_store_name: the name of the store from which to get validation results
            failed_only: if True, filter the result to return only failed expectations

        Returns:
            validation_result

        """

        selected_store = self.stores[validations_store_name]
        if not isinstance(data_asset_name, NormalizedDataAssetName):
            data_asset_name = self.normalize_data_asset_name(data_asset_name)

        if not isinstance(data_asset_name, DataAssetIdentifier):
            data_asset_name = DataAssetIdentifier(
                datasource=data_asset_name.datasource,
                generator=data_asset_name.generator,
                generator_asset=data_asset_name.generator_asset
            )


        if run_id == None:
            #Get most recent run id
            # NOTE : This method requires a (potentially very inefficient) list_keys call.
            # It should probably move to live in an appropriate Store class,
            # but when we do so, that Store will need to function as more than just a key-value Store.
            key_list = selected_store.list_keys()
            run_id_set = set([key.run_id for key in key_list])
            if len(run_id_set) == 0:
                logger.warning("No valid run_id values found.")
                return {}

            run_id = max(run_id_set)

        key = ValidationResultIdentifier(
                expectation_suite_identifier=ExpectationSuiteIdentifier(
                    data_asset_name=data_asset_name,
                    expectation_suite_name=expectation_suite_name
                ),
                run_id=run_id
            )
        results_dict = selected_store.get(key)

        #TODO: This should be a convenience method of ValidationResultSuite
        if failed_only:
            failed_results_list = [result for result in results_dict["results"] if not result["success"]]
            results_dict["results"] = failed_results_list
            return results_dict
        else:
            return results_dict

    def update_return_obj(self, data_asset, return_obj):
        """Helper called by data_asset.

        Args:
            data_asset: The data_asset whose validation produced the current return object
            return_obj: the return object to update

        Returns:
            return_obj: the return object, potentially changed into a widget by the configured expectation explorer
        """
        return return_obj

    def build_data_docs(self, site_names=None, resource_identifiers=None):
        """
        Build Data Docs for your project.

        These make it simple to visualize data quality in your project. These
        include Expectations, Validations & Profiles. The are built for all
        Datasources from JSON artifacts in the local repo including validations
        & profiles from the uncommitted directory.

        :param site_names: if specified, build data docs only for these sites, otherwise,
                            build all the sites specified in the context's config
        :param resource_identifiers: a list of resource identifiers (ExpectationSuiteIdentifier,
                            ValidationResultIdentifier). If specified, rebuild HTML
                            (or other views the data docs sites are rendering) only for
                            the resources in this list. This supports incremental build
                            of data docs sites (e.g., when a new validation result is created)
                            and avoids full rebuild.

        Returns:
            A dictionary with the names of the updated data documentation sites as keys and the the location info
            of their index.html files as values
        """
        logger.debug("Starting DataContext.build_data_docs")

        index_page_locator_infos = {}

        sites = self._project_config_with_varibles_substituted.get('data_docs_sites', [])
        if sites:
            logger.debug("Found data_docs_sites. Building sites...")

            for site_name, site_config in sites.items():
                logger.debug("Building Data Docs Site %s" % site_name,)

                # NOTE: 20191007 - JPC: removed condition that zero-length site_names mean build all sites
                if (site_names and site_name in site_names) or not site_names:
                    complete_site_config = site_config
                    site_builder = instantiate_class_from_config(
                        config=complete_site_config,
                        runtime_config={
                            "data_context": self,
                        },
                        config_defaults={
                            "module_name": "great_expectations.render.renderer.site_builder"
                        }
                    )
                    index_page_locator_info = site_builder.build(resource_identifiers)[0]

                    if index_page_locator_info:
                        index_page_locator_infos[site_name] = index_page_locator_info
        else:
            logger.debug("No data_docs_config found. No site(s) built.")

        return index_page_locator_infos

    # Proposed TODO : Abe 2019/09/21 : I think we want to convert this method into a configurable profiler class, so that
    # it can be pluggable and configurable
    def profile_datasource(self,
                           datasource_name,
                           generator_name=None,
                           data_assets=None,
                           max_data_assets=20,
                           profile_all_data_assets=True,
                           profiler=BasicDatasetProfiler,
                           dry_run=False,
                           additional_batch_kwargs=None):
        """Profile the named datasource using the named profiler.

        Args:
            datasource_name: the name of the datasource for which to profile data_assets
            generator_name: the name of the generator to use to get batches
            data_assets: list of data asset names to profile
            max_data_assets: if the number of data assets the generator yields is greater than this max_data_assets,
                profile_all_data_assets=True is required to profile all
            profile_all_data_assets: when True, all data assets are profiled, regardless of their number
            profiler: the profiler class to use
            dry_run: when true, the method checks arguments and reports if can profile or specifies the arguments that are missing
            additional_batch_kwargs: Additional keyword arguments to be provided to get_batch when loading the data asset.
        Returns:
            A dictionary::

                {
                    "success": True/False,
                    "results": List of (expectation_suite, EVR) tuples for each of the data_assets found in the datasource
                }

            When success = False, the error details are under "error" key
        """

        if not dry_run:
            logger.info("Profiling '%s' with '%s'" % (datasource_name, profiler.__name__))

        profiling_results = {}

        # Get data_asset_name_list
        data_asset_names = self.get_available_data_asset_names(datasource_name)
        if generator_name is None:
            if len(data_asset_names[datasource_name].keys()) == 1:
                generator_name = list(data_asset_names[datasource_name].keys())[0]
        if generator_name not in data_asset_names[datasource_name]:
            raise ge_exceptions.ProfilerError("Generator %s not found for datasource %s" % (generator_name, datasource_name))

        data_asset_name_list = list(data_asset_names[datasource_name][generator_name])
        total_data_assets = len(data_asset_name_list)

        if data_assets and len(data_assets) > 0:
            not_found_data_assets = [name for name in data_assets if name not in data_asset_name_list]
            if len(not_found_data_assets) > 0:
                profiling_results = {
                    'success': False,
                    'error': {
                        'code': DataContext.PROFILING_ERROR_CODE_SPECIFIED_DATA_ASSETS_NOT_FOUND,
                        'not_found_data_assets': not_found_data_assets,
                        'data_assets': data_asset_name_list
                    }
                }
                return profiling_results


            data_asset_name_list = data_assets
            data_asset_name_list.sort()
            total_data_assets = len(data_asset_name_list)
            if not dry_run:
                logger.info("Profiling the white-listed data assets: %s, alphabetically." % (",".join(data_asset_name_list)))
        else:
            if profile_all_data_assets:
                data_asset_name_list.sort()
            else:
                if total_data_assets > max_data_assets:
                    profiling_results = {
                        'success': False,
                        'error': {
                            'code': DataContext.PROFILING_ERROR_CODE_TOO_MANY_DATA_ASSETS,
                            'num_data_assets': total_data_assets,
                            'data_assets': data_asset_name_list
                        }
                    }
                    return profiling_results

        if not dry_run:
            logger.info("Profiling all %d data assets from generator %s" % (len(data_asset_name_list), generator_name))
        else:
            logger.info("Found %d data assets from generator %s" % (len(data_asset_name_list), generator_name))

        profiling_results['success'] = True

        if not dry_run:
            profiling_results['results'] = []
            total_columns, total_expectations, total_rows, skipped_data_assets = 0, 0, 0, 0
            total_start_time = datetime.datetime.now()
            # run_id = total_start_time.isoformat().replace(":", "") + "Z"
            run_id = "profiling"

            for name in data_asset_name_list:
                logger.info("\tProfiling '%s'..." % name)
                try:
                    start_time = datetime.datetime.now()

                    # FIXME: There needs to be an affordance here to limit to 100 rows, or downsample, etc.
                    if additional_batch_kwargs is None:
                        additional_batch_kwargs = {}

                    normalized_data_asset_name = self.normalize_data_asset_name(name)
                    expectation_suite_name = profiler.__name__
                    self.create_expectation_suite(
                        data_asset_name=normalized_data_asset_name,
                        expectation_suite_name=expectation_suite_name,
                        overwrite_existing=True
                    )
                    batch_kwargs = self.yield_batch_kwargs(
                        data_asset_name=normalized_data_asset_name,
                        **additional_batch_kwargs
                    )

                    batch = self.get_batch(
                        data_asset_name=normalized_data_asset_name,
                        expectation_suite_name=expectation_suite_name,
                        batch_kwargs=batch_kwargs
                    )

                    if not profiler.validate(batch):
                        raise ge_exceptions.ProfilerError(
                            "batch '%s' is not a valid batch for the '%s' profiler" % (name, profiler.__name__)
                        )

                    # Note: This logic is specific to DatasetProfilers, which profile a single batch. Multi-batch profilers
                    # will have more to unpack.
                    expectation_suite, validation_results = profiler.profile(batch, run_id=run_id)
                    profiling_results['results'].append((expectation_suite, validation_results))

                    self.validations_store.set(
                        key=ValidationResultIdentifier(
                            expectation_suite_identifier=ExpectationSuiteIdentifier(
                                data_asset_name=DataAssetIdentifier(
                                    *normalized_data_asset_name
                                ),
                                expectation_suite_name=expectation_suite_name
                            ),
                            run_id=run_id
                        ),
                        value=validation_results
                    )

                    if isinstance(batch, Dataset):
                        # For datasets, we can produce some more detailed statistics
                        row_count = batch.get_row_count()
                        total_rows += row_count
                        new_column_count = len(set([exp["kwargs"]["column"] for exp in expectation_suite["expectations"] if "column" in exp["kwargs"]]))
                        total_columns += new_column_count

                    new_expectation_count = len(expectation_suite["expectations"])
                    total_expectations += new_expectation_count

                    self.save_expectation_suite(expectation_suite)
                    duration = (datetime.datetime.now() - start_time).total_seconds()
                    logger.info("\tProfiled %d columns using %d rows from %s (%.3f sec)" %
                                (new_column_count, row_count, name, duration))

                except ge_exceptions.ProfilerError as err:
                    logger.warning(err.message)
                except IOError as err:
                    logger.warning("IOError while profiling %s. (Perhaps a loading error?) Skipping." % name)
                    logger.debug(str(err))
                    skipped_data_assets += 1
                except SQLAlchemyError as e:
                    logger.warning("SqlAlchemyError while profiling %s. Skipping." % name)
                    logger.debug(str(e))
                    skipped_data_assets += 1

            total_duration = (datetime.datetime.now() - total_start_time).total_seconds()
            logger.info("""
    Profiled %d of %d named data assets, with %d total rows and %d columns in %.2f seconds.
    Generated, evaluated, and stored %d candidate Expectations.
    Note: You will need to review and revise Expectations before using them in production.""" % (
                len(data_asset_name_list),
                total_data_assets,
                total_rows,
                total_columns,
                total_duration,
                total_expectations,
            ))
            if skipped_data_assets > 0:
                logger.warning("Skipped %d data assets due to errors." % skipped_data_assets)

        profiling_results['success'] = True
        return profiling_results


class DataContext(ConfigOnlyDataContext):
    """A DataContext represents a Great Expectations project. It organizes storage and access for
    expectation suites, datasources, notification settings, and data fixtures.

    The DataContext is configured via a yml file stored in a directory called great_expectations; the configuration file
    as well as managed expectation suites should be stored in version control.

    Use the `create` classmethod to create a new empty config, or instantiate the DataContext
    by passing the path to an existing data context root directory.

    DataContexts use data sources you're already familiar with. Generators help introspect data stores and data execution
    frameworks (such as airflow, Nifi, dbt, or dagster) to describe and produce batches of data ready for analysis. This
    enables fetching, validation, profiling, and documentation of  your data in a way that is meaningful within your
    existing infrastructure and work environment.

    DataContexts use a datasource-based namespace, where each accessible type of data has a three-part
    normalized *data_asset_name*, consisting of *datasource/generator/generator_asset*.

    - The datasource actually connects to a source of materialized data and returns Great Expectations DataAssets \
      connected to a compute environment and ready for validation.

    - The Generator knows how to introspect datasources and produce identifying "batch_kwargs" that define \
      particular slices of data.

    - The generator_asset is a specific name -- often a table name or other name familiar to users -- that \
      generators can slice into batches.

    An expectation suite is a collection of expectations ready to be applied to a batch of data. Since
    in many projects it is useful to have different expectations evaluate in different contexts--profiling
    vs. testing; warning vs. error; high vs. low compute; ML model or dashboard--suites provide a namespace
    option for selecting which expectations a DataContext returns.

    In many simple projects, the datasource or generator name may be omitted and the DataContext will infer
    the correct name when there is no ambiguity.

    Similarly, if no expectation suite name is provided, the DataContext will assume the name "default".
    """

    # def __init__(self, config, filepath, data_asset_name_delimiter='/'):
    def __init__(self, context_root_dir=None, active_environment_name='default', data_asset_name_delimiter='/'):

        # Determine the "context root directory" - this is the parent of "great_expectations" dir
        if context_root_dir is None:
            context_root_dir = self.find_context_root_dir()
        context_root_directory = os.path.abspath(os.path.expanduser(context_root_dir))
        self._context_root_directory = context_root_directory

        self.active_environment_name = active_environment_name

        project_config = self._load_project_config()

        super(DataContext, self).__init__(
            project_config,
            context_root_directory,
            data_asset_name_delimiter,
        )

    # TODO : This should use a Store so that the DataContext doesn't need to be aware of reading and writing to disk.
    def _load_project_config(self):
        """
        Reads the project configuration from the project configuration file.
        The file may contain ${SOME_VARIABLE} variables - see self._project_config_with_varibles_substituted
        for how these are substituted.

        :return: the configuration object read from the file
        """
        path_to_yml = os.path.join(self.root_directory, self.GE_YML)
        try:
            with open(path_to_yml, "r") as data:
                config_dict = yaml.load(data)

        except YAMLError as err:
            raise ge_exceptions.InvalidConfigurationYamlError(
                "Your configuration file is not a valid yml file likely due to a yml syntax error:\n\n{}".format(err)
            )
        except IOError:
            raise ge_exceptions.ConfigNotFoundError()

        version = config_dict.get("config_version", 0)

        # TODO clean this up once type-checking configs is more robust
        if not isinstance(version, int):
            raise ge_exceptions.InvalidConfigValueTypeError("The key `config_version` must be an integer. Please check your config file.")

        # When migrating from 0.7.x to 0.8.0
        if version == 0 and ("validations_store" in list(config_dict.keys()) or "validations_stores" in list(config_dict.keys())):
            raise ge_exceptions.ZeroDotSevenConfigVersionError(
                "You appear to be using a config version from the 0.7.x series. This version is no longer supported."
            )
        elif version < MINIMUM_SUPPORTED_CONFIG_VERSION:
            raise ge_exceptions.UnsupportedConfigVersionError(
                "You appear to have an invalid config version ({}).\n    The version number must be between {} and {}.".format(
                    version,
                    MINIMUM_SUPPORTED_CONFIG_VERSION,
                    CURRENT_CONFIG_VERSION,
                )
            )
        elif version > CURRENT_CONFIG_VERSION:
            raise ge_exceptions.InvalidConfigVersionError(
                "You appear to have an invalid config version ({}).\n    The maximum valid version is {}.".format(
                    version,
                    CURRENT_CONFIG_VERSION
                )
            )

        # return DataContextConfig(**config_dict)
        return config_dict


    # TODO : This should use a Store so that the DataContext doesn't need to be aware of reading and writing to disk.
    def _save_project_config(self):
        """Save the current project to disk."""
        logger.debug("Starting DataContext._save_project_config")

        config_filepath = os.path.join(self.root_directory, self.GE_YML)
        with open(config_filepath, "w") as data:
            config = copy.deepcopy(
                self._project_config
            )

            yaml.dump(config, data)

    def add_store(self, store_name, store_config):
        logger.debug("Starting DataContext.add_store")

        new_store = super(DataContext, self).add_store(store_name, store_config)
        self._save_project_config()
        return new_store

    def add_datasource(self, name, **kwargs):
        logger.debug("Starting DataContext.add_datasource for datasource %s" % name)

        new_datasource = super(DataContext, self).add_datasource(name, **kwargs)
        self._save_project_config()

        return new_datasource

    @staticmethod
    def find_context_root_dir():
        ge_home_environment = os.getenv("GE_HOME", None)
        if ge_home_environment:
            ge_home_environment = os.path.expanduser(ge_home_environment)
            if os.path.isdir(ge_home_environment) and os.path.isfile(
                os.path.join(ge_home_environment, "great_expectations.yml")
            ):
                return ge_home_environment
        elif os.path.isdir("../notebooks") and os.path.isfile("../great_expectations.yml"):
            return "../"
        elif os.path.isdir("./great_expectations") and \
                os.path.isfile("./great_expectations/great_expectations.yml"):
            return "./great_expectations"
        elif os.path.isdir("./") and os.path.isfile("./great_expectations.yml"):
            return "./"
        else:
            raise ge_exceptions.ConfigNotFoundError()


class ExplorerDataContext(DataContext):

    def __init__(self, context_root_dir=None, expectation_explorer=True, data_asset_name_delimiter='/'):
        """
            expectation_explorer: If True, load the expectation explorer manager, which will modify GE return objects \
            to include ipython notebook widgets.
        """

        super(ExplorerDataContext, self).__init__(
            context_root_dir,
            data_asset_name_delimiter,
        )

        self._expectation_explorer = expectation_explorer
        if expectation_explorer:
            from great_expectations.jupyter_ux.expectation_explorer import ExpectationExplorer
            self._expectation_explorer_manager = ExpectationExplorer()

    def update_return_obj(self, data_asset, return_obj):
        """Helper called by data_asset.

        Args:
            data_asset: The data_asset whose validation produced the current return object
            return_obj: the return object to update

        Returns:
            return_obj: the return object, potentially changed into a widget by the configured expectation explorer
        """
        if self._expectation_explorer:
            return self._expectation_explorer_manager.create_expectation_widget(data_asset, return_obj)
        else:
            return return_obj<|MERGE_RESOLUTION|>--- conflicted
+++ resolved
@@ -183,7 +183,6 @@
         safe_mmkdir(base_dir, exist_ok=True)
         open(os.path.join(base_dir, ".gitignore"), 'w').write("uncommitted/")
 
-<<<<<<< HEAD
         for directory in cls.BASE_DIRECTORIES:
             if directory == "plugins":
                 plugins_dir = os.path.join(base_dir, directory)
@@ -197,25 +196,13 @@
                 safe_mmkdir(os.path.join(base_dir, directory), exist_ok=True)
         
         uncommitted_dir = os.path.join(base_dir, "uncommitted")
-=======
-        for directory in [
-            "datasources",
-            "expectations",
-            "notebooks",
-            "plugins",
-            "uncommitted",
-        ]:
-            safe_mmkdir(os.path.join(base_dir, directory), exist_ok=True)
-            uncommitted_dir = os.path.join(base_dir, "uncommitted")
-
->>>>>>> 844e172e
+
         for new_directory in cls.UNCOMMITTED_DIRECTORIES:
             safe_mmkdir(
                 os.path.join(uncommitted_dir, new_directory),
                 exist_ok=True
             )
 
-<<<<<<< HEAD
         notebook_path = os.path.join(base_dir, "notebooks")
         for subdir in cls.NOTEBOOK_SUBDIRECTORIES:
             safe_mmkdir(os.path.join(notebook_path, subdir), exist_ok=True)
@@ -227,8 +214,6 @@
         styles_destination_path = os.path.join(plugins_dir, "custom_data_docs", "styles", "data_docs_custom_styles.css")
         shutil.copyfile(styles_template, styles_destination_path)
 
-=======
->>>>>>> 844e172e
     @classmethod
     def scaffold_notebooks(cls, base_dir):
         """Copy template notebooks into the notebooks directory for a project."""
