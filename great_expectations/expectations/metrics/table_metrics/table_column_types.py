--- conflicted
+++ resolved
@@ -110,11 +110,8 @@
 
     return get_sqlalchemy_column_metadata(
         execution_engine=execution_engine,
-<<<<<<< HEAD
         table_selectable=_get_normalized_table_name(table_selectable),  # type: ignore[arg-type]
-=======
-        table_selectable=table_selectable,  # type: ignore[arg-type] # FIXME CoP
->>>>>>> 7bdb2273
+        #table_selectable=table_selectable,  # type: ignore[arg-type] # FIXME CoP
         schema_name=schema_name,
     )
 
